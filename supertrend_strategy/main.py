--- conflicted
+++ resolved
@@ -1,260 +1,257 @@
-#!/usr/bin/env python
-# -*- coding: utf-8 -*-
-
-"""
-A股量化交易策略主程序
-结合Supertrend、EMA、Ichimoku云层等多重指标的选股和交易策略
-"""
-
-import os
-import sys
-import argparse
-import logging
-import yaml
-import pandas as pd
-import numpy as np
-from datetime import datetime
-from typing import Dict, List, Tuple, Union, Optional
-
-from core.data_fetcher import DataFetcher
-from core.signal_generator import SignalGenerator
-from core.risk_manager import RiskManager
-from core.backtest_engine import BacktestEngine
-from utils.plotter import Plotter
-
-# 配置日志
-logging.basicConfig(
-    level=logging.INFO,
-    format='%(asctime)s - %(name)s - %(levelname)s - %(filename)s:%(lineno)d - %(message)s',
-    handlers=[
-        logging.StreamHandler(),
-        logging.FileHandler('strategy.log', mode='a')
-    ]
-)
-logger = logging.getLogger('Main')
-
-def parse_args():
-    """解析命令行参数"""
-    parser = argparse.ArgumentParser(description='A股量化交易策略')
-    
-    parser.add_argument('--config', type=str, default='config/strategy_params.yaml',
-                      help='配置文件路径')
-    parser.add_argument('--strategy', type=str, default='default',
-                      help='策略ID (default, conservative, aggressive等)')
-    parser.add_argument('--mode', type=str, choices=['backtest', 'live'], default='backtest',
-                      help='运行模式: backtest=回测, live=实盘')
-    parser.add_argument('--start_date', type=str, help='回测开始日期 (YYYY-MM-DD)')
-    parser.add_argument('--end_date', type=str, help='回测结束日期 (YYYY-MM-DD)')
-    parser.add_argument('--output_dir', type=str, default='results',
-                      help='输出目录')
-    parser.add_argument('--stock_list', type=str, help='股票列表文件路径')
-    parser.add_argument('--top_n', type=int, default=10,
-                      help='选择的股票数量')
-    parser.add_argument('--verbose', action='store_true', default=True,
-                      help='是否显示详细信息')
-    parser.add_argument('--plot', action='store_true', default=True,
-                      help='是否生成图表')
-    parser.add_argument('--output_csv', action='store_true', default=True,
-                      help='是否输出每日交易记录到CSV文件')
-    
-    return parser.parse_args()
-
-def load_config(config_path: str, strategy_id: str = 'default') -> dict:
-    """
-    加载配置文件并应用指定策略
-    
-    Args:
-        config_path: 配置文件路径
-        strategy_id: 策略ID
-        
-    Returns:
-        合并后的配置字典
-    """
-    try:
-        with open(config_path, 'r', encoding='utf-8') as f:
-            config = yaml.safe_load(f)
-        
-        # 检查策略是否存在
-        if 'strategies' not in config or strategy_id not in config['strategies']:
-            available_strategies = list(config.get('strategies', {}).keys())
-            if not available_strategies:
-                logger.error(f"配置文件中没有定义任何策略")
-                sys.exit(1)
-            
-            logger.warning(f"策略 '{strategy_id}' 不存在，可用策略: {', '.join(available_strategies)}")
-            logger.warning(f"将使用默认策略: {available_strategies[0]}")
-            strategy_id = available_strategies[0]
-        
-        # 获取策略配置
-        strategy_config = config['strategies'][strategy_id]
-        
-        # 移除strategies部分，避免冗余
-        if 'strategies' in config:
-            del config['strategies']
-        
-        # 合并策略配置到主配置
-        for key, value in strategy_config.items():
-            config[key] = value
-        
-        logger.info(f"配置文件加载成功: {config_path}, 使用策略: {strategy_id}")
-        return config
-    except Exception as e:
-        logger.error(f"配置文件加载失败: {e}")
-        sys.exit(1)
-
-def load_stock_list(file_path: str) -> List[str]:
-    """从文件加载股票列表"""
-    try:
-        with open(file_path, 'r', encoding='utf-8') as f:
-            stocks = [line.strip() for line in f if line.strip()]
-        logger.info(f"从{file_path}加载了{len(stocks)}只股票")
-        return stocks
-    except Exception as e:
-        logger.error(f"加载股票列表失败: {e}")
-        return []
-
-def run_backtest(config: dict, args) -> Dict:
-    """运行回测"""
-    logger.info(f"初始化回测组件，使用策略: {args.strategy}...")
-    
-    # 初始化组件 - 明确指定回测模式
-    data_fetcher = DataFetcher(args.config, mode='backtest')
-    signal_generator = SignalGenerator(args.config, mode='backtest')
-    risk_manager = RiskManager(args.config)
-    backtest_engine = BacktestEngine(args.config)
-    
-    # 设置回测参数
-    start_date = args.start_date or config['data']['start_date']
-    end_date = args.end_date or config['data']['end_date']
-    
-    # 加载股票列表
-    stock_list = None
-    if args.stock_list:
-        stock_list = load_stock_list(args.stock_list)
-    
-    # 运行回测
-    logger.info(f"开始回测，从{start_date}到{end_date}...")
-    
-<<<<<<< HEAD
-    # 设置是否输出CSV文件
-    config['evaluation']['output_daily_records'] = args.output_csv
-    
-=======
-    # 检查基本面筛选参数
-    if config.get('fundamental'):
-        fundamental_params = config['fundamental']
-        logger.info(f"将使用以下基本面筛选条件:")
-        if fundamental_params.get('min_gross_margin', 0) > 0:
-            logger.info(f"  - 最低毛利率: {fundamental_params.get('min_gross_margin')}%")
-        if fundamental_params.get('min_roe', 0) > 0:
-            logger.info(f"  - 最低ROE: {fundamental_params.get('min_roe')}%")
-        if fundamental_params.get('min_roa', 0) > 0:
-            logger.info(f"  - 最低ROA: {fundamental_params.get('min_roa')}%")
-        if fundamental_params.get('max_pe', float('inf')) < float('inf'):
-            logger.info(f"  - 最高PE: {fundamental_params.get('max_pe')}")
-        if fundamental_params.get('max_pb', float('inf')) < float('inf'):
-            logger.info(f"  - 最高PB: {fundamental_params.get('max_pb')}")
-    else:
-        logger.warning("未找到基本面筛选参数配置，将使用所有股票")
-    
-    # 运行回测
->>>>>>> d2239569
-    backtest_results = backtest_engine.run_backtest(
-        start_date=start_date,
-        end_date=end_date,
-        stock_list=stock_list,
-        verbose=args.verbose,
-        apply_fundamental_filter=True  # 默认应用基本面筛选
-    )
-    
-    # 输出回测结果
-    if backtest_results:
-        metrics = backtest_results.get('performance_metrics', {})
-        logger.info("回测完成，绩效指标:")
-        logger.info(f"总收益率: {metrics.get('total_return', 0):.2f}%")
-        logger.info(f"年化收益率: {metrics.get('annual_return', 0):.2f}%")
-        logger.info(f"夏普比率: {metrics.get('sharpe_ratio', 0):.2f}")
-        logger.info(f"最大回撤: {metrics.get('max_drawdown', 0):.2f}%")
-        logger.info(f"胜率: {metrics.get('win_rate', 0):.2f}%")
-        logger.info(f"总交易次数: {metrics.get('total_trades', 0)}")
-        logger.info(f"基准收益率: {metrics.get('benchmark_return', 0):.2f}%")
-        
-        # 生成图表
-        if args.plot:
-            logger.info("生成回测报告图表...")
-            plotter = Plotter(args.output_dir, mode='backtest')
-            report_path = plotter.generate_report(backtest_results)
-            logger.info(f"回测报告已保存至: {report_path}")
-            
-            # 输出表现最好的交易
-            top_trades = backtest_engine.get_top_performing_trades(5)
-            if not top_trades.empty:
-                logger.info("表现最好的5笔交易:")
-                for i, (_, trade) in enumerate(top_trades.iterrows(), 1):
-                    logger.info(f"{i}. {trade['ts_code']}: {trade['profit_pct']:.2f}%, "
-                              f"持仓{trade['hold_days']}天, 原因: {trade['reason']}")
-            
-            # 输出表现最差的交易
-            worst_trades = backtest_engine.get_worst_performing_trades(5)
-            if not worst_trades.empty:
-                logger.info("表现最差的5笔交易:")
-                for i, (_, trade) in enumerate(worst_trades.iterrows(), 1):
-                    logger.info(f"{i}. {trade['ts_code']}: {trade['profit_pct']:.2f}%, "
-                              f"持仓{trade['hold_days']}天, 原因: {trade['reason']}")
-    
-    return backtest_results
-
-def run_live_trading(config: dict, args):
-    """运行实盘交易（示例框架，实际实现需要对接交易接口）"""
-    logger.info("实盘交易模式尚未实现")
-    
-    # 初始化组件 - 明确指定实盘模式
-    data_fetcher = DataFetcher(args.config, mode='live')
-    signal_generator = SignalGenerator(args.config, mode='live')
-    risk_manager = RiskManager(args.config)
-    
-    logger.info("这需要对接实际的交易接口，如：券商API、交易所API等")
-    logger.info("实盘交易流程大致如下:")
-    logger.info("1. 初始化交易接口连接")
-    logger.info("2. 获取账户信息和当前持仓")
-    logger.info("3. 获取实时行情数据")
-    logger.info("4. 生成交易信号")
-    logger.info("5. 执行交易操作")
-    logger.info("6. 更新持仓和账户信息")
-    logger.info("7. 记录交易日志")
-    logger.info("8. 循环执行步骤3-7")
-
-def main():
-    """主函数"""
-    # 解析命令行参数
-    args = parse_args()
-    
-    # 加载配置，应用指定策略
-    config = load_config(args.config, args.strategy)
-    
-    # 设置活动策略，以便其他组件可以使用
-    config['active_strategy'] = args.strategy
-    
-    # 创建输出目录
-    output_dir = f"{args.output_dir}/{args.strategy}"
-    os.makedirs(output_dir, exist_ok=True)
-    args.output_dir = output_dir
-    
-    # 根据模式运行
-    if args.mode == 'backtest':
-        run_backtest(config, args)
-    elif args.mode == 'live':
-        run_live_trading(config, args)
-    else:
-        logger.error(f"不支持的运行模式: {args.mode}")
-        sys.exit(1)
-
-if __name__ == "__main__":
-    try:
-        main()
-    except KeyboardInterrupt:
-        logger.info("程序被用户中断") 
-        sys.exit(0)
-    except Exception as e:
-        logger.exception(f"程序运行出错: {e}")
-        sys.exit(1)
+#!/usr/bin/env python
+# -*- coding: utf-8 -*-
+
+"""
+A股量化交易策略主程序
+结合Supertrend、EMA、Ichimoku云层等多重指标的选股和交易策略
+"""
+
+import os
+import sys
+import argparse
+import logging
+import yaml
+import pandas as pd
+import numpy as np
+from datetime import datetime
+from typing import Dict, List, Tuple, Union, Optional
+
+from core.data_fetcher import DataFetcher
+from core.signal_generator import SignalGenerator
+from core.risk_manager import RiskManager
+from core.backtest_engine import BacktestEngine
+from utils.plotter import Plotter
+
+# 配置日志
+logging.basicConfig(
+    level=logging.INFO,
+    format='%(asctime)s - %(name)s - %(levelname)s - %(filename)s:%(lineno)d - %(message)s',
+    handlers=[
+        logging.StreamHandler(),
+        logging.FileHandler('strategy.log', mode='a')
+    ]
+)
+logger = logging.getLogger('Main')
+
+def parse_args():
+    """解析命令行参数"""
+    parser = argparse.ArgumentParser(description='A股量化交易策略')
+    
+    parser.add_argument('--config', type=str, default='config/strategy_params.yaml',
+                      help='配置文件路径')
+    parser.add_argument('--strategy', type=str, default='default',
+                      help='策略ID (default, conservative, aggressive等)')
+    parser.add_argument('--mode', type=str, choices=['backtest', 'live'], default='backtest',
+                      help='运行模式: backtest=回测, live=实盘')
+    parser.add_argument('--start_date', type=str, help='回测开始日期 (YYYY-MM-DD)')
+    parser.add_argument('--end_date', type=str, help='回测结束日期 (YYYY-MM-DD)')
+    parser.add_argument('--output_dir', type=str, default='results',
+                      help='输出目录')
+    parser.add_argument('--stock_list', type=str, help='股票列表文件路径')
+    parser.add_argument('--top_n', type=int, default=10,
+                      help='选择的股票数量')
+    parser.add_argument('--verbose', action='store_true', default=True,
+                      help='是否显示详细信息')
+    parser.add_argument('--plot', action='store_true', default=True,
+                      help='是否生成图表')
+    parser.add_argument('--output_csv', action='store_true', default=True,
+                      help='是否输出每日交易记录到CSV文件')
+    
+    return parser.parse_args()
+
+def load_config(config_path: str, strategy_id: str = 'default') -> dict:
+    """
+    加载配置文件并应用指定策略
+    
+    Args:
+        config_path: 配置文件路径
+        strategy_id: 策略ID
+        
+    Returns:
+        合并后的配置字典
+    """
+    try:
+        with open(config_path, 'r', encoding='utf-8') as f:
+            config = yaml.safe_load(f)
+        
+        # 检查策略是否存在
+        if 'strategies' not in config or strategy_id not in config['strategies']:
+            available_strategies = list(config.get('strategies', {}).keys())
+            if not available_strategies:
+                logger.error(f"配置文件中没有定义任何策略")
+                sys.exit(1)
+            
+            logger.warning(f"策略 '{strategy_id}' 不存在，可用策略: {', '.join(available_strategies)}")
+            logger.warning(f"将使用默认策略: {available_strategies[0]}")
+            strategy_id = available_strategies[0]
+        
+        # 获取策略配置
+        strategy_config = config['strategies'][strategy_id]
+        
+        # 移除strategies部分，避免冗余
+        if 'strategies' in config:
+            del config['strategies']
+        
+        # 合并策略配置到主配置
+        for key, value in strategy_config.items():
+            config[key] = value
+        
+        logger.info(f"配置文件加载成功: {config_path}, 使用策略: {strategy_id}")
+        return config
+    except Exception as e:
+        logger.error(f"配置文件加载失败: {e}")
+        sys.exit(1)
+
+def load_stock_list(file_path: str) -> List[str]:
+    """从文件加载股票列表"""
+    try:
+        with open(file_path, 'r', encoding='utf-8') as f:
+            stocks = [line.strip() for line in f if line.strip()]
+        logger.info(f"从{file_path}加载了{len(stocks)}只股票")
+        return stocks
+    except Exception as e:
+        logger.error(f"加载股票列表失败: {e}")
+        return []
+
+def run_backtest(config: dict, args) -> Dict:
+    """运行回测"""
+    logger.info(f"初始化回测组件，使用策略: {args.strategy}...")
+    
+    # 初始化组件 - 明确指定回测模式
+    data_fetcher = DataFetcher(args.config, mode='backtest')
+    signal_generator = SignalGenerator(args.config, mode='backtest')
+    risk_manager = RiskManager(args.config)
+    backtest_engine = BacktestEngine(args.config)
+    
+    # 设置回测参数
+    start_date = args.start_date or config['data']['start_date']
+    end_date = args.end_date or config['data']['end_date']
+    
+    # 加载股票列表
+    stock_list = None
+    if args.stock_list:
+        stock_list = load_stock_list(args.stock_list)
+    
+    # 运行回测
+    logger.info(f"开始回测，从{start_date}到{end_date}...")
+    
+    # 设置是否输出CSV文件
+    config['evaluation']['output_daily_records'] = args.output_csv
+
+    # 检查基本面筛选参数
+    if config.get('fundamental'):
+        fundamental_params = config['fundamental']
+        logger.info(f"将使用以下基本面筛选条件:")
+        if fundamental_params.get('min_gross_margin', 0) > 0:
+            logger.info(f"  - 最低毛利率: {fundamental_params.get('min_gross_margin')}%")
+        if fundamental_params.get('min_roe', 0) > 0:
+            logger.info(f"  - 最低ROE: {fundamental_params.get('min_roe')}%")
+        if fundamental_params.get('min_roa', 0) > 0:
+            logger.info(f"  - 最低ROA: {fundamental_params.get('min_roa')}%")
+        if fundamental_params.get('max_pe', float('inf')) < float('inf'):
+            logger.info(f"  - 最高PE: {fundamental_params.get('max_pe')}")
+        if fundamental_params.get('max_pb', float('inf')) < float('inf'):
+            logger.info(f"  - 最高PB: {fundamental_params.get('max_pb')}")
+    else:
+        logger.warning("未找到基本面筛选参数配置，将使用所有股票")
+    
+    # 运行回测
+    backtest_results = backtest_engine.run_backtest(
+        start_date=start_date,
+        end_date=end_date,
+        stock_list=stock_list,
+        verbose=args.verbose,
+        apply_fundamental_filter=True  # 默认应用基本面筛选
+    )
+    
+    # 输出回测结果
+    if backtest_results:
+        metrics = backtest_results.get('performance_metrics', {})
+        logger.info("回测完成，绩效指标:")
+        logger.info(f"总收益率: {metrics.get('total_return', 0):.2f}%")
+        logger.info(f"年化收益率: {metrics.get('annual_return', 0):.2f}%")
+        logger.info(f"夏普比率: {metrics.get('sharpe_ratio', 0):.2f}")
+        logger.info(f"最大回撤: {metrics.get('max_drawdown', 0):.2f}%")
+        logger.info(f"胜率: {metrics.get('win_rate', 0):.2f}%")
+        logger.info(f"总交易次数: {metrics.get('total_trades', 0)}")
+        logger.info(f"基准收益率: {metrics.get('benchmark_return', 0):.2f}%")
+        
+        # 生成图表
+        if args.plot:
+            logger.info("生成回测报告图表...")
+            plotter = Plotter(args.output_dir, mode='backtest')
+            report_path = plotter.generate_report(backtest_results)
+            logger.info(f"回测报告已保存至: {report_path}")
+            
+            # 输出表现最好的交易
+            top_trades = backtest_engine.get_top_performing_trades(5)
+            if not top_trades.empty:
+                logger.info("表现最好的5笔交易:")
+                for i, (_, trade) in enumerate(top_trades.iterrows(), 1):
+                    logger.info(f"{i}. {trade['ts_code']}: {trade['profit_pct']:.2f}%, "
+                              f"持仓{trade['hold_days']}天, 原因: {trade['reason']}")
+            
+            # 输出表现最差的交易
+            worst_trades = backtest_engine.get_worst_performing_trades(5)
+            if not worst_trades.empty:
+                logger.info("表现最差的5笔交易:")
+                for i, (_, trade) in enumerate(worst_trades.iterrows(), 1):
+                    logger.info(f"{i}. {trade['ts_code']}: {trade['profit_pct']:.2f}%, "
+                              f"持仓{trade['hold_days']}天, 原因: {trade['reason']}")
+    
+    return backtest_results
+
+def run_live_trading(config: dict, args):
+    """运行实盘交易（示例框架，实际实现需要对接交易接口）"""
+    logger.info("实盘交易模式尚未实现")
+    
+    # 初始化组件 - 明确指定实盘模式
+    data_fetcher = DataFetcher(args.config, mode='live')
+    signal_generator = SignalGenerator(args.config, mode='live')
+    risk_manager = RiskManager(args.config)
+    
+    logger.info("这需要对接实际的交易接口，如：券商API、交易所API等")
+    logger.info("实盘交易流程大致如下:")
+    logger.info("1. 初始化交易接口连接")
+    logger.info("2. 获取账户信息和当前持仓")
+    logger.info("3. 获取实时行情数据")
+    logger.info("4. 生成交易信号")
+    logger.info("5. 执行交易操作")
+    logger.info("6. 更新持仓和账户信息")
+    logger.info("7. 记录交易日志")
+    logger.info("8. 循环执行步骤3-7")
+
+def main():
+    """主函数"""
+    # 解析命令行参数
+    args = parse_args()
+    
+    # 加载配置，应用指定策略
+    config = load_config(args.config, args.strategy)
+    
+    # 设置活动策略，以便其他组件可以使用
+    config['active_strategy'] = args.strategy
+    
+    # 创建输出目录
+    output_dir = f"{args.output_dir}/{args.strategy}"
+    os.makedirs(output_dir, exist_ok=True)
+    args.output_dir = output_dir
+    
+    # 根据模式运行
+    if args.mode == 'backtest':
+        run_backtest(config, args)
+    elif args.mode == 'live':
+        run_live_trading(config, args)
+    else:
+        logger.error(f"不支持的运行模式: {args.mode}")
+        sys.exit(1)
+
+if __name__ == "__main__":
+    try:
+        main()
+    except KeyboardInterrupt:
+        logger.info("程序被用户中断")
+        sys.exit(0)
+    except Exception as e:
+        logger.exception(f"程序运行出错: {e}")
+        sys.exit(1)